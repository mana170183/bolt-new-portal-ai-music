--- conflicted
+++ resolved
@@ -1,14 +1,10 @@
 import axios from 'axios';
 
 // API Configuration
-<<<<<<< HEAD
-const API_BASE_URL = import.meta.env.VITE_API_URL || 'http://localhost:5001';
-=======
 // In development, use relative URLs to leverage Vite proxy
 // In production, use the full backend URL
 const isDevelopment = import.meta.env.DEV;
 const API_BASE_URL = isDevelopment ? '' : (import.meta.env.VITE_API_URL || 'http://localhost:5002');
->>>>>>> c3fb426d
 
 // Create axios instance with default config
 const api = axios.create({
