import React, { useState } from 'react'
import Header from './components/Header'
import Hero from './components/Hero'
import Features from './components/Features'
import MusicGenerator from './components/MusicGenerator'
import AdvancedMusicGenerator from './components/AdvancedMusicGenerator'
import Pricing from './components/Pricing'
import Footer from './components/Footer'

function App() {
  const [activeMode, setActiveMode] = useState('simple')

  return (
    <div className="min-h-screen">
      <Header />
      <Hero />
      <Features />
      
      {/* Mode Selector */}
<<<<<<< HEAD
      <div className="bg-gray-100 py-8">
=======
      <div className="bg-gray-100 py-8" id="generator">
>>>>>>> c3fb426d
        <div className="max-w-4xl mx-auto px-4">
          <div className="flex justify-center space-x-4 mb-8">
            <button
              onClick={() => setActiveMode('simple')}
              className={`px-6 py-3 rounded-lg font-semibold transition-all ${
                activeMode === 'simple'
                  ? 'bg-blue-600 text-white shadow-lg'
                  : 'bg-white text-gray-700 hover:bg-gray-50'
              }`}
            >
              Simple Mode
            </button>
            <button
              onClick={() => setActiveMode('advanced')}
              className={`px-6 py-3 rounded-lg font-semibold transition-all ${
                activeMode === 'advanced'
                  ? 'bg-purple-600 text-white shadow-lg'
                  : 'bg-white text-gray-700 hover:bg-gray-50'
              }`}
            >
              Advanced Studio
            </button>
          </div>
          
          {/* Render active component */}
          {activeMode === 'simple' ? <MusicGenerator /> : <AdvancedMusicGenerator />}
        </div>
      </div>
      
      <Pricing />
      <Footer />
    </div>
  )
}

export default App<|MERGE_RESOLUTION|>--- conflicted
+++ resolved
@@ -17,11 +17,7 @@
       <Features />
       
       {/* Mode Selector */}
-<<<<<<< HEAD
-      <div className="bg-gray-100 py-8">
-=======
       <div className="bg-gray-100 py-8" id="generator">
->>>>>>> c3fb426d
         <div className="max-w-4xl mx-auto px-4">
           <div className="flex justify-center space-x-4 mb-8">
             <button
