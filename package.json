--- conflicted
+++ resolved
@@ -40,12 +40,6 @@
     "@types/react": "^18.3.3",
     "@types/react-dom": "^18.3.0",
     "@vitejs/plugin-react": "^4.2.1",
-<<<<<<< HEAD
-    "autoprefixer": "^10.4.16",
-    "postcss": "^8.4.32",
-    "tailwindcss": "^3.3.6",
-    "vite": "^7.0.3"
-=======
     "autoprefixer": "^10.4.19",
     "eslint": "^8.57.0",
     "postcss": "^8.4.39",
@@ -55,6 +49,5 @@
   },
   "engines": {
     "node": ">=18.0.0"
->>>>>>> c3fb426d
   }
 }